name: deepchem
channels:
  - conda-forge
  - bioconda
dependencies:
<<<<<<< HEAD
  - vina
#   - hhsuite
=======
  - hhsuite
  - vina
>>>>>>> 7dddec31
<|MERGE_RESOLUTION|>--- conflicted
+++ resolved
@@ -3,10 +3,5 @@
   - conda-forge
   - bioconda
 dependencies:
-<<<<<<< HEAD
-  - vina
-#   - hhsuite
-=======
   - hhsuite
-  - vina
->>>>>>> 7dddec31
+  - vina