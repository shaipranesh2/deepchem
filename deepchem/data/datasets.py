--- conflicted
+++ resolved
@@ -1687,11 +1687,7 @@
     return np.array(
         load_from_disk(os.path.join(self.data_dir, row['ids'])), dtype=object)
 
-<<<<<<< HEAD
-  def add_shard(self, X: np.ndarray, y: Optional[np.ndarray],
-                w: Optional[np.ndarray], ids: Optional[np.ndarray]) -> None:
-=======
-  def get_shard_y(self, i):
+  def get_shard_y(self, i: int) -> np.ndarray:
     """Retrieves the labels for the i-th shard from disk.
 
     Parameters
@@ -1706,7 +1702,7 @@
     return np.array(
         load_from_disk(os.path.join(self.data_dir, row['y'])), dtype=object)
 
-  def get_shard_w(self, i):
+  def get_shard_w(self, i: int) -> no.ndarray:
     """Retrieves the weights for the i-th shard from disk.
 
     Parameters
@@ -1721,8 +1717,8 @@
     return np.array(
         load_from_disk(os.path.join(self.data_dir, row['w'])), dtype=object)
 
-  def add_shard(self, X, y, w, ids):
->>>>>>> 9223166b
+  def add_shard(self, X: np.ndarray, y: Optional[np.ndarray],
+                w: Optional[np.ndarray], ids: Optional[np.ndarray]) -> None:
     """Adds a data shard."""
     metadata_rows = self.metadata_df.values.tolist()
     shard_num = len(metadata_rows)
