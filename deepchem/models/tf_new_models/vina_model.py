"""
Implements Autodock Vina's pose-generation in tensorflow.
"""
from __future__ import print_function
from __future__ import division
from __future__ import unicode_literals

__author__ = "Bharath Ramsundar"
__copyright__ = "Copyright 2016, Stanford University"
__license__ = "MIT"

import numpy as np
import tensorflow as tf
from deepchem.models import Model
from deepchem.nn import model_ops
import deepchem.utils.rdkit_util as rdkit_util


def compute_neighbor_list(coords, nbr_cutoff, N, M, n_cells, ndim=3, k=5):
  """Computes a neighbor list from atom coordinates.

  Parameters
  ----------
  coords: tf.Tensor
    Shape (N, ndim)
  N: int
    Max number atoms
  M: int
    Max number neighbors
  ndim: int
    Dimensionality of space.
  k: int
    Number of nearest neighbors to pull down.

  Returns
  -------
  nbr_list: tf.Tensor
    Shape (N, M) of atom indices
  """
  start = tf.to_int32(tf.reduce_min(coords))
  stop = tf.to_int32(tf.reduce_max(coords))
  cells = get_cells(start, stop, nbr_cutoff, ndim=ndim)
  # Associate each atom with cell it belongs to. O(N*n_cells)
  # Shape (n_cells, k)
  atoms_in_cells, _ = put_atoms_in_cells(coords, cells, N, n_cells, ndim, k)
  # Shape (N, 1)
  cells_for_atoms = get_cells_for_atoms(coords, cells, N, n_cells, ndim)

  # Associate each cell with its neighbor cells. Assumes periodic boundary   
  # conditions, so does wrapround. O(constant)    
  # Shape (n_cells, 26)
  neighbor_cells = compute_neighbor_cells(cells, ndim, n_cells)

  # Shape (N, 26)
  neighbor_cells = tf.squeeze(tf.gather(neighbor_cells, cells_for_atoms))

  # coords of shape (N, ndim)
  # Shape (N, 26, k, ndim)
  tiled_coords = tf.tile(tf.reshape(coords, (N, 1, 1, ndim)), (1, 26, k, 1))

  # Shape (N, 26, k)
  nbr_inds = tf.gather(atoms_in_cells, neighbor_cells)

  # Shape (N, 26, k)
  atoms_in_nbr_cells = tf.gather(atoms_in_cells, neighbor_cells)

  # Shape (N, 26, k, ndim)
  nbr_coords = tf.gather(coords, atoms_in_nbr_cells)

  # For smaller systems especially, the periodic boundary conditions can
  # result in neighboring cells being seen multiple times. Maybe use tf.unique to
  # make sure duplicate neighbors are ignored?

  # TODO(rbharath): How does distance need to be modified here to   
  # account for periodic boundary conditions?   
  # Shape (N, 26, k)
  dists = tf.reduce_sum((tiled_coords - nbr_coords)**2, axis=3)

  # Shape (N, 26*k)
  dists = tf.reshape(dists, [N, -1])

  # TODO(rbharath): This will cause an issue with duplicates!
  # Shape (N, M)
  closest_nbr_locs = tf.nn.top_k(dists, k=M)[1]

  # N elts of size (M,) each
  split_closest_nbr_locs = [
      tf.squeeze(locs) for locs in tf.split(closest_nbr_locs, N)
  ]

  # Shape (N, 26*k)
  nbr_inds = tf.reshape(nbr_inds, [N, -1])

  # N elts of size (26*k,) each
  split_nbr_inds = [tf.squeeze(split) for split in tf.split(nbr_inds, N)]

  # N elts of size (M,) each 
  neighbor_list = [
      tf.gather(nbr_inds, closest_nbr_locs)
      for (nbr_inds, closest_nbr_locs
          ) in zip(split_nbr_inds, split_closest_nbr_locs)
  ]

  # Shape (N, M)
  neighbor_list = tf.stack(neighbor_list)

  return neighbor_list


def get_cells_for_atoms(coords, cells, N, n_cells, ndim=3):
  """Compute the cells each atom belongs to.

  Parameters
  ----------
  coords: tf.Tensor
    Shape (N, ndim)
  cells: tf.Tensor
    (box_size**ndim, ndim) shape.
  Returns
  -------
  cells_for_atoms: tf.Tensor
    Shape (N, 1)
  """
  n_cells = int(n_cells)
  # Tile both cells and coords to form arrays of size (n_cells*N, ndim)
  tiled_cells = tf.tile(cells, (N, 1))
  # N tensors of shape (n_cells, 1)
  tiled_cells = tf.split(tiled_cells, N)

  # Shape (N*n_cells, 1) after tile
  tiled_coords = tf.reshape(tf.tile(coords, (1, n_cells)), (n_cells * N, ndim))
  # List of N tensors of shape (n_cells, 1)
  tiled_coords = tf.split(tiled_coords, N)

  # Lists of length N 
  coords_rel = [
      tf.to_float(coords) - tf.to_float(cells)
      for (coords, cells) in zip(tiled_coords, tiled_cells)
  ]
  coords_norm = [tf.reduce_sum(rel**2, axis=1) for rel in coords_rel]

  # Lists of length n_cells
  # Get indices of k atoms closest to each cell point
  closest_inds = [tf.nn.top_k(-norm, k=1)[1] for norm in coords_norm]

  # TODO(rbharath): tf.stack for tf 1.0
  return tf.stack(closest_inds)


def compute_closest_neighbors(coords,
                              cells,
                              atoms_in_cells,
                              neighbor_cells,
                              N,
                              n_cells,
                              ndim=3,
                              k=5):
  """Computes nearest neighbors from neighboring cells.

  TODO(rbharath): Make this pass test

  Parameters
  ---------
  atoms_in_cells: list
    Of length n_cells. Each entry tensor of shape (k, ndim)
  neighbor_cells: tf.Tensor 
    Of shape (n_cells, 26).
  N: int
    Number atoms
  """
  n_cells = int(n_cells)
  # Tensor of shape (n_cells, k, ndim)
  #atoms_in_cells = tf.stack(atoms_in_cells)

  cells_for_atoms = get_cells_for_atoms(coords, cells, N, n_cells, ndim)
  all_closest = []
  for atom in range(N):
    atom_vec = coords[atom]
    cell = cells_for_atoms[atom]
    nbr_inds = tf.gather(neighbor_cells, tf.to_int32(cell))
    # Tensor of shape (26, k, ndim)
    nbr_atoms = tf.gather(atoms_in_cells, nbr_inds)
    # Reshape to (26*k, ndim)
    nbr_atoms = tf.reshape(nbr_atoms, (-1, 3))
    # Subtract out atom vector. Still of shape (26*k, ndim) due to broadcast.
    nbr_atoms = nbr_atoms - atom_vec
    # Dists of shape (26*k, 1)
    nbr_dists = tf.reduce_sum(nbr_atoms**2, axis=1)
    # Of shape (k, ndim)
    closest_inds = tf.nn.top_k(nbr_dists, k=k)[1]
    all_closest.append(closest_inds)
  return all_closest


def get_cells(start, stop, nbr_cutoff, ndim=3):
  """Returns the locations of all grid points in box.

  Suppose start is -10 Angstrom, stop is 10 Angstrom, nbr_cutoff is 1.
  Then would return a list of length 20^3 whose entries would be
  [(-10, -10, -10), (-10, -10, -9), ..., (9, 9, 9)]

  Returns
  -------
  cells: tf.Tensor
    (box_size**ndim, ndim) shape.
  """
  return tf.reshape(
      tf.transpose(
          tf.stack(
              tf.meshgrid(
                  * [tf.range(start, stop, nbr_cutoff) for _ in range(ndim)]))),
      (-1, ndim))


def put_atoms_in_cells(coords, cells, N, n_cells, ndim, k=5):
  """Place each atom into cells. O(N) runtime.    
  
  Let N be the number of atoms.
      
  Parameters    
  ----------    
  coords: tf.Tensor 
    (N, 3) shape.
  cells: tf.Tensor
    (n_cells, ndim) shape.
  N: int
    Number atoms
  ndim: int
    Dimensionality of input space
  k: int
    Number of nearest neighbors.

  Returns
  -------
  closest_atoms: tf.Tensor 
    Of shape (n_cells, k, ndim)
  """
  n_cells = int(n_cells)
  # Tile both cells and coords to form arrays of size (n_cells*N, ndim)
  tiled_cells = tf.reshape(tf.tile(cells, (1, N)), (n_cells * N, ndim))
  # TODO(rbharath): Change this for tf 1.0
  # n_cells tensors of shape (N, 1)
  tiled_cells = tf.split(tiled_cells, n_cells)

  # Shape (N*n_cells, 1) after tile
  tiled_coords = tf.tile(coords, (n_cells, 1))
  # List of n_cells tensors of shape (N, 1)
  tiled_coords = tf.split(tiled_coords, n_cells)

  # Lists of length n_cells
  coords_rel = [
      tf.to_float(coords) - tf.to_float(cells)
      for (coords, cells) in zip(tiled_coords, tiled_cells)
  ]
  coords_norm = [tf.reduce_sum(rel**2, axis=1) for rel in coords_rel]

  # Lists of length n_cells
  # Get indices of k atoms closest to each cell point
  closest_inds = [tf.nn.top_k(norm, k=k)[1] for norm in coords_norm]
  # n_cells tensors of shape (k, ndim)
  closest_atoms = tf.stack([tf.gather(coords, inds) for inds in closest_inds])
  # Tensor of shape (n_cells, k)
  closest_inds = tf.stack(closest_inds)

  return closest_inds, closest_atoms

  # TODO(rbharath):
  #   - Need to find neighbors of the cells (+/- 1 in every dimension).
  #   - Need to group closest atoms amongst cell neighbors
  #   - Need to do another top_k to find indices of closest neighbors.
  #   - Return N lists corresponding to neighbors for every atom.


def compute_neighbor_cells(cells, ndim, n_cells):
  """Compute neighbors of cells in grid.    

  # TODO(rbharath): Do we need to handle periodic boundary conditions
  properly here?
  # TODO(rbharath): This doesn't handle boundaries well. We hard-code
  # looking for 26 neighbors, which isn't right for boundary cells in
  # the cube.
      
  Note n_cells is box_size**ndim. 26 is the number of neighbors of a cube in
  a grid (including diagonals).

  Parameters    
  ----------    
  cells: tf.Tensor
    (n_cells, 26) shape.
  """
  n_cells = int(n_cells)
  if ndim != 3:
    raise ValueError("Not defined for dimensions besides 3")
  # Number of neighbors of central cube in 3-space is
  # 3^2 (top-face) + 3^2 (bottom-face) + (3^2-1) (middle-band)
  # TODO(rbharath)
  k = 9 + 9 + 8  # (26 faces on Rubik's cube for example)
  #n_cells = int(cells.get_shape()[0])
  # Tile cells to form arrays of size (n_cells*n_cells, ndim)
  # Two tilings (a, b, c, a, b, c, ...) vs. (a, a, a, b, b, b, etc.)
  # Tile (a, a, a, b, b, b, etc.)
  tiled_centers = tf.reshape(
      tf.tile(cells, (1, n_cells)), (n_cells * n_cells, ndim))
  # Tile (a, b, c, a, b, c, ...)
  tiled_cells = tf.tile(cells, (n_cells, 1))

  # Lists of n_cells tensors of shape (N, 1)
  tiled_centers = tf.split(tiled_centers, n_cells)
  tiled_cells = tf.split(tiled_cells, n_cells)

  # Lists of length n_cells
  coords_rel = [
      tf.to_float(cells) - tf.to_float(centers)
      for (cells, centers) in zip(tiled_centers, tiled_cells)
  ]
  coords_norm = [tf.reduce_sum(rel**2, axis=1) for rel in coords_rel]

  # Lists of length n_cells
  # Get indices of k atoms closest to each cell point
  # n_cells tensors of shape (26,)
  closest_inds = tf.stack([tf.nn.top_k(norm, k=k)[1] for norm in coords_norm])

  return closest_inds


def cutoff(d, x):
  """Truncates interactions that are too far away."""
  return tf.where(d < 8, x, tf.zeros_like(x))


def gauss_1(d):
  """Computes first Gaussian interaction term.

  Note that d must be in Angstrom
  """
  return tf.exp(-(d / 0.5)**2)


def gauss_2(d):
  """Computes second Gaussian interaction term.

  Note that d must be in Angstrom.
  """
  return tf.exp(-((d - 3) / 2)**2)


def repulsion(d):
  """Computes repulsion interaction term."""
  return tf.where(d < 0, d**2, tf.zeros_like(d))


def hydrophobic(d):
  """Compute hydrophobic interaction term."""
  return tf.where(d < 0.5,
                  tf.ones_like(d), tf.where(d < 1.5, 1.5 - d, tf.zeros_like(d)))


def hbond(d):
  """Computes hydrogen bond term."""
  return tf.where(d < -0.7,
                  tf.ones_like(d),
                  tf.where(d < 0, (1.0 / 0.7) * (0 - d), tf.zeros_like(d)))


def g(c, Nrot):
  """Nonlinear function mapping interactions to free energy."""
  w = tf.Variable(tf.random_normal([
      1,
  ], stddev=.3))
  return c / (1 + w * Nrot)


def h(d):
  """Sum of energy terms used in Autodock Vina.

  .. math:: h_{t_i,t_j}(d) = w_1\textrm{gauss}_1(d) + w_2\textrm{gauss}_2(d) + w_3\textrm{repulsion}(d) + w_4\textrm{hydrophobic}(d) + w_5\textrm{hbond}(d)

  """
  w_1 = tf.Variable(tf.random_normal([
      1,
  ], stddev=.3))
  w_2 = tf.Variable(tf.random_normal([
      1,
  ], stddev=.3))
  w_3 = tf.Variable(tf.random_normal([
      1,
  ], stddev=.3))
  w_4 = tf.Variable(tf.random_normal([
      1,
  ], stddev=.3))
  w_5 = tf.Variable(tf.random_normal([
      1,
  ], stddev=.3))
  return w_1 * gauss_1(d) + w_2 * gauss_2(d) + w_3 * repulsion(
      d) + w_4 * hydrophobic(d) + w_5 * hbond(d)


class VinaModel(Model):

  def __init__(self, logdir=None, batch_size=50):
    """Vina models.

    .. math:: c = \sum_{i < j} f_{t_i,t_j}(r_{ij})

    Over all pairs of atoms that can move relative to one-another. :math:`t_i` is the
    atomtype of atom :math:`i`.

    Can view as

    .. math:: c = c_\textrm{inter} + c_\textrm{intra}

    depending on whether atoms can move relative to one another. Free energy is
    predicted only from :math:`c_\textrm{inter}`. Let :math:`R_t` be the Van der Waal's radius of
    atom of type t. Then define surface distance

    .. math:: d_{ij} = r_{ij} - R_{t_i} - R_{t_j}

    Then the energy term is

    .. math:: f_{t_i,t_j}(r_{ij}) = \textrm{cutoff}(d_{ij}, h_{t_i,t_j}(d_{ij}))

    where
  
    .. math:: \textrm{cutoff}(d, x) = \begin{cases} x & d < 8 \textrm{ Angstrom} \\ 0 & \textrm{otherwise} \end{cases}

    The inner function can be further broken down into a sum of terms

    .. math:: h_{t_i,t_j}(d) = w_1\textrm{gauss}_1(d) + w_2\textrm{gauss}_2(d) + w_3\textrm{repulsion}(d) + w_4\textrm{hydrophobic}(d) + w_5\textrm{hbond}(d)

    these terms are defined as follows (all constants are in Angstroms):

    .. math:: 
         \textrm{gauss}_1(d) = \exp(-(d/(0.5))^2)
         \textrm{gauss}_2(d) = \exp(-((d-3)/(2))^2)
         \textrm{repulsion}(d) = \begin{cases} d^2 & d < 0 \\ 0 & d \geq 0 \end{cases}
         \textrm{hydrophobic}(d) = \begin{cases} 1 & d < 0.5 \\ 1.5 - d & \textrm{otherwise} \\ 0 & d > 1.5 \end{cases}
         \textrm{hbond}(d) = \begin{cases} 1 & d < -0.7 \\ (1.0/.7)(0 - d) & \textrm{otherwise} \\ 0 & d > 0 \end{cases}

    The free energy of binding is computed as a function of the intermolecular interactions

    ..math:: s = g(c_\textrm{inter})

    This function is defined as

    ..math:: g(c) = \frac{c}{1 + wN_\textrm{rot}}

    Where :math:`w` is a weight parameter and :math:`N_\textrm{rot}` is the number of
    rotatable bonds between heavy atoms in the ligand.

    Gradients are taken backwards through the binding-free energy function with
    respect to the position of the ligand and with respect to the torsions of
    rotatable bonds and flexible ligands.

    TODO(rbharath): It's not clear to me how the effect of the torsions on the :math:`d_{ij}` is
    computed. Is there a way to get distances from torsions?

    The idea is that mutations are applied to the ligand, and then gradient descent is
    used to optimize starting from the initial structure. The code to compute the mutations
    is specified

    https://github.com/mwojcikowski/smina/blob/master/src/lib/mutate.cpp

    Seems to do random quaternion rotations of the ligand. It's not clear to me yet
    how the flexible and rotatable bonds are handled for the system.

    Need to know an initial search space for the compound. Typically a cubic
    binding box.

    References
    ----------
    Autodock Vina Paper:
    https://www.ncbi.nlm.nih.gov/pmc/articles/PMC3041641/
    Smina Paper:
    http://pubs.acs.org/doi/pdf/10.1021/ci300604z
    Omega Paper (ligand conformation generation):
    http://www.sciencedirect.com/science/article/pii/S1093326302002048
    QuickVina:
    http://www.cil.ntu.edu.sg/Courses/papers/journal/QuickVina.pdf
    """
    pass

  def __init__(self, max_local_steps=10, max_mutations=10):
    self.max_local_steps = max_local_steps
    self.max_mutations = max_mutations
<<<<<<< HEAD
    self.graph, input_placeholders, self.label_placeholder, self.loss_op, self.train_op = (
        self.construct_graph())
    (self.protein_coords_placeholder, self.protein_Z_placeholder,
     self.ligand_coords_placeholder, self.ligand_Z_placeholder) = input_placeholders
=======
    self.graph, self.input_placeholders, self.output_placeholder = self.construct_graph(
    )
>>>>>>> 605f1637
    self.sess = tf.Session(graph=self.graph)

  def construct_graph(self,
                      N_protein=1000,
                      N_ligand=100,
                      M=50,
                      ndim=3,
                      k=5,
                      nbr_cutoff=6):
    """Builds the computational graph for Vina."""
    graph = tf.Graph()
    with graph.as_default():
      n_cells = 64
      # TODO(rbharath): Make this handle minibatches
      protein_coords_placeholder = tf.placeholder(
          tf.float32, shape=(N_protein, 3))
      ligand_coords_placeholder = tf.placeholder(
          tf.float32, shape=(N_ligand, 3))
      protein_Z_placeholder = tf.placeholder(tf.int32, shape=(N_protein,))
      ligand_Z_placeholder = tf.placeholder(tf.int32, shape=(N_ligand,))

      label_placeholder = tf.placeholder(tf.float32, shape=(1,))

      # Shape (N_protein+N_ligand, 3)
      coords = tf.concat(
          [protein_coords_placeholder, ligand_coords_placeholder], axis=0)
      # Shape (N_protein+N_ligand,)
      Z = tf.concat([protein_Z_placeholder, ligand_Z_placeholder], axis=0)

      # Shape (N_protein+N_ligand, M)
      nbr_list = compute_neighbor_list(
          coords, nbr_cutoff, N_protein + N_ligand, M, n_cells, ndim=ndim, k=k)
      all_interactions = []

      # Shape (N_protein+N_ligand,)
      all_atoms = tf.range(N_protein + N_ligand)
      # Shape (N_protein+N_ligand, 3)
      atom_coords = tf.gather(coords, all_atoms)
      # Shape (N_protein+N_ligand,)
      atom_Z = tf.gather(Z, all_atoms)
      # Shape (N_protein+N_ligand, M)
      nbrs = tf.squeeze(tf.gather(nbr_list, all_atoms))
      # Shape (N_protein+N_ligand, M, 3)
      nbr_coords = tf.gather(coords, nbrs)

      # Shape (N_protein+N_ligand, M)
      nbr_Z = tf.gather(Z, nbrs)
      # Shape (N_protein+N_ligand, M, 3)
      tiled_atom_coords = tf.tile(
          tf.reshape(atom_coords, (N_protein + N_ligand, 1, 3)), (1, M, 1))

      # Shape (N_protein+N_ligand, M)
      dists = tf.reduce_sum((tiled_atom_coords - nbr_coords)**2, axis=2)

      # TODO(rbharath): Need to subtract out Van-der-Waals radii from dists

      # Shape (N_protein+N_ligand, M)
      atom_interactions = h(dists)
      # Shape (N_protein+N_ligand, M)
      cutoff_interactions = cutoff(dists, atom_interactions)

      # TODO(rbharath): Use RDKit to compute number of rotatable bonds in ligand.
      Nrot = 1

      # TODO(rbharath): Autodock Vina only uses protein-ligand interactions in 
      # computing free-energy. This implementation currently uses all interaction
      # terms. Not sure if this makes a difference.

      # Shape (N_protein+N_ligand, M)
      free_energy = g(cutoff_interactions, Nrot)
      # Shape () -- scalar
      energy = tf.reduce_sum(atom_interactions)

      loss = 0.5 * (energy - label_placeholder)**2

<<<<<<< HEAD
      train = self.optimizer.minimize(loss)
        
    return (graph,
            (protein_coords_placeholder, protein_Z_placeholder,
             ligand_coords_placeholder, ligand_Z_placeholder),
            label_placeholder,
            loss,
            train)

  def construct_feed_dict(self, X_protein, Z_protein, X_ligand, Z_ligand, y):
    """Create the feed dictionary for the fit() method."""
    feed_dict = {self.protein_coords_placeholder: X_protein,
                 self.protein_Z_placeholder: Z_protein,
                 self.ligand_coords_placeholder: X_ligand,
                 self.ligand_Z_placeholder: Z_ligand,
                 self.label_placeholder: y}
    return feed_dict
    
=======
    return (graph, (protein_coords_placeholder, protein_Z_placeholder,
                    ligand_coords_placeholder, ligand_Z_placeholder),
            label_placeholder)
>>>>>>> 605f1637

  def fit(self, X_protein, Z_protein, X_ligand, Z_ligand, y):
    """Fit to actual data."""
    feed_dict = self.construct_feed_dict(X_protein, Z_protein, X_ligand, Z_ligand, y)
    self.sess.run(self.train_op, feed_dict=feed_dict)

  def mutate_conformer(protein, ligand):
    """Performs a mutation on the ligand position."""
    return

  def generate_conformation(self, protein, ligand, max_steps=10):
    """Performs the global search for conformations."""
    best_conf = None
    best_score = np.inf
    conf = self.sample_random_conformation()
    for i in range(max_steps):
      mut_conf = self.mutate_conformer(conf)
      loc_conf = self.gradient_minimize(mut_conf)
      if best_conf is None:
        best_conf = loc_conf
      else:
        loc_score = self.score(loc_conf)
        if loc_score < best_score:
          best_conf = loc_conf
    return best_conf<|MERGE_RESOLUTION|>--- conflicted
+++ resolved
@@ -482,15 +482,8 @@
   def __init__(self, max_local_steps=10, max_mutations=10):
     self.max_local_steps = max_local_steps
     self.max_mutations = max_mutations
-<<<<<<< HEAD
-    self.graph, input_placeholders, self.label_placeholder, self.loss_op, self.train_op = (
-        self.construct_graph())
-    (self.protein_coords_placeholder, self.protein_Z_placeholder,
-     self.ligand_coords_placeholder, self.ligand_Z_placeholder) = input_placeholders
-=======
     self.graph, self.input_placeholders, self.output_placeholder = self.construct_graph(
     )
->>>>>>> 605f1637
     self.sess = tf.Session(graph=self.graph)
 
   def construct_graph(self,
@@ -566,30 +559,9 @@
 
       loss = 0.5 * (energy - label_placeholder)**2
 
-<<<<<<< HEAD
-      train = self.optimizer.minimize(loss)
-        
-    return (graph,
-            (protein_coords_placeholder, protein_Z_placeholder,
-             ligand_coords_placeholder, ligand_Z_placeholder),
-            label_placeholder,
-            loss,
-            train)
-
-  def construct_feed_dict(self, X_protein, Z_protein, X_ligand, Z_ligand, y):
-    """Create the feed dictionary for the fit() method."""
-    feed_dict = {self.protein_coords_placeholder: X_protein,
-                 self.protein_Z_placeholder: Z_protein,
-                 self.ligand_coords_placeholder: X_ligand,
-                 self.ligand_Z_placeholder: Z_ligand,
-                 self.label_placeholder: y}
-    return feed_dict
-    
-=======
     return (graph, (protein_coords_placeholder, protein_Z_placeholder,
                     ligand_coords_placeholder, ligand_Z_placeholder),
             label_placeholder)
->>>>>>> 605f1637
 
   def fit(self, X_protein, Z_protein, X_ligand, Z_ligand, y):
     """Fit to actual data."""
