--- conflicted
+++ resolved
@@ -34,8 +34,5 @@
     pytest-cov `
     flaky
 
-<<<<<<< HEAD
-pip install -U matminer tensorflow tensorflow-probability
-=======
-pip install -U tensorflow==2.2 tensorflow-probability==0.10
->>>>>>> 5a442e5e
+
+pip install -U matminer tensorflow==2.2 tensorflow-probability==0.10